"""Tests of the populate_nutrient_data command."""
from django.core.management import call_command
from main.management.commands._data import FULL_NUTRIENT_DATA
from main.management.commands.populatenutrientdata import create_nutrients
from main.models.foods import Nutrient

_names = [
    "Asparagine",
    "Phosphorus",
    "Vitamin D3",
    "Vitamin C",
    "Vitamin D",
    "Saturated fatty acids",
    "Chromium",
    "Threonine",
    "Vanadium",
    "Tryptophan",
    "Arsenic",
    "Cysteine",
    "Trans fatty acids",
    "Monounsaturated fatty acids",
    "Iodine",
    "Lysine",
    "Ash",
    "Polyunsaturated fatty acids",
    "Vitamin K",
    "Alanine",
    "Potassium",
    "Sodium",
    "Iron",
    "Vitamin B2",
    "Vitamin B6",
    "Aspartic acid",
    "Glutamine",
    "Serine",
    "Isoleucine",
    "Vitamin A",
    "Cholesterol",
    "Vitamin D2",
    "Protein",
    "Vitamin B5",
    "Manganese",
    "Fiber",
    "Fluoride",
    "Chlorine",
    "Glycine",
    "Glutamic acid",
    "Magnesium",
    "Silicon",
    "Zinc",
    "Vitamin B12",
    "Energy",
    "Nickel",
    "Lipid",
    "Sugars",
    "Leucine",
    "Phenylalanine",
    "Vitamin B9",
    "Calcium",
    "Carbohydrate",
    "Methionine",
    "Proline",
    "Histidine",
    "Selenium",
    "Vitamin B1",
    "Tyrosine",
    "Water",
    "Molybdenum",
    "Arginine",
    "Valine",
    "Vitamin B3",
    "Vitamin E",
    "Boron",
    "Sugars (added)",
    "alpha-Linolenic acid",
    "Linoleic acid",
    "Choline",
    "Vitamin B7",
    "Copper",
]

NAMES = [nut["name"] for nut in FULL_NUTRIENT_DATA]


def test_create_nutrients(db):
    """
    create_nutrients() saves to the database all specified nutrients.
    """

    create_nutrients()
<<<<<<< HEAD
    assert Nutrient.objects.filter(name__in=_names).count() == len(_names)
=======
    assert Nutrient.objects.filter(name__in=NAMES).count() == len(NAMES)
>>>>>>> 26be32ee


def test_create_nutrients_already_existing_nutrient(db):
    """
    create_nutrients() does not raise an exception if a nutrient that
    would be created by create_nutrients() already exists.
    """
    Nutrient.objects.create(name="Protein", unit="G")
    create_nutrients()


def test_populate_nutrient_data_command(db):
    """
    The populate_nutrient_data command saves to the database all
    specified nutrients.
    """
    call_command("populatenutrientdata")
<<<<<<< HEAD
    assert Nutrient.objects.filter(name__in=_names).count() == len(_names)
=======
    assert Nutrient.objects.filter(name__in=NAMES).count() == len(NAMES)
>>>>>>> 26be32ee
<|MERGE_RESOLUTION|>--- conflicted
+++ resolved
@@ -2,82 +2,7 @@
 from django.core.management import call_command
 from main.management.commands._data import FULL_NUTRIENT_DATA
 from main.management.commands.populatenutrientdata import create_nutrients
-from main.models.foods import Nutrient
-
-_names = [
-    "Asparagine",
-    "Phosphorus",
-    "Vitamin D3",
-    "Vitamin C",
-    "Vitamin D",
-    "Saturated fatty acids",
-    "Chromium",
-    "Threonine",
-    "Vanadium",
-    "Tryptophan",
-    "Arsenic",
-    "Cysteine",
-    "Trans fatty acids",
-    "Monounsaturated fatty acids",
-    "Iodine",
-    "Lysine",
-    "Ash",
-    "Polyunsaturated fatty acids",
-    "Vitamin K",
-    "Alanine",
-    "Potassium",
-    "Sodium",
-    "Iron",
-    "Vitamin B2",
-    "Vitamin B6",
-    "Aspartic acid",
-    "Glutamine",
-    "Serine",
-    "Isoleucine",
-    "Vitamin A",
-    "Cholesterol",
-    "Vitamin D2",
-    "Protein",
-    "Vitamin B5",
-    "Manganese",
-    "Fiber",
-    "Fluoride",
-    "Chlorine",
-    "Glycine",
-    "Glutamic acid",
-    "Magnesium",
-    "Silicon",
-    "Zinc",
-    "Vitamin B12",
-    "Energy",
-    "Nickel",
-    "Lipid",
-    "Sugars",
-    "Leucine",
-    "Phenylalanine",
-    "Vitamin B9",
-    "Calcium",
-    "Carbohydrate",
-    "Methionine",
-    "Proline",
-    "Histidine",
-    "Selenium",
-    "Vitamin B1",
-    "Tyrosine",
-    "Water",
-    "Molybdenum",
-    "Arginine",
-    "Valine",
-    "Vitamin B3",
-    "Vitamin E",
-    "Boron",
-    "Sugars (added)",
-    "alpha-Linolenic acid",
-    "Linoleic acid",
-    "Choline",
-    "Vitamin B7",
-    "Copper",
-]
+from main.models import Nutrient
 
 NAMES = [nut["name"] for nut in FULL_NUTRIENT_DATA]
 
@@ -88,11 +13,7 @@
     """
 
     create_nutrients()
-<<<<<<< HEAD
-    assert Nutrient.objects.filter(name__in=_names).count() == len(_names)
-=======
     assert Nutrient.objects.filter(name__in=NAMES).count() == len(NAMES)
->>>>>>> 26be32ee
 
 
 def test_create_nutrients_already_existing_nutrient(db):
@@ -110,8 +31,4 @@
     specified nutrients.
     """
     call_command("populatenutrientdata")
-<<<<<<< HEAD
-    assert Nutrient.objects.filter(name__in=_names).count() == len(_names)
-=======
-    assert Nutrient.objects.filter(name__in=NAMES).count() == len(NAMES)
->>>>>>> 26be32ee
+    assert Nutrient.objects.filter(name__in=NAMES).count() == len(NAMES)