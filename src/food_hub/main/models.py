"""main app DjangoORM models."""
from typing import Dict

from django.conf import settings
from django.contrib.auth.models import AbstractUser
from django.db import models
from django.db.models.lookups import LessThanOrEqual
from django.utils import timezone
from util import get_conversion_factor, weighted_dict_sum


class User(AbstractUser):
    """Custom user model for future modification."""

    models.EmailField(
        blank=True, max_length=254, verbose_name="email address", unique=True
    ),


# A profile should not be required to use the app. Recommended intake
# calculations can use assumptions and averages when relevant
# information is not provided.
class Profile(models.Model):
    """
    Represents user information used for calculating intake
    recommendations.
    """

    # TODO: Additional age functionality
    #  * Column for age unit (months / years)
    #  * Column for tracking age (last time age was edited)
    #  * Energy calculations for ages < 3yo
    # Estimated Energy Requirement equation constants and coefficients
    # dependant on age and sex. The physical activity coefficient is
    # additionally dependant on activity level
    _EER_COEFFS = {
        "infant": dict(
            start_const=0.0,
            age_c=0.0,
            weight_c=89.0,
            height_c=0.0,
            pa_coeffs={"S": 1.0, "LA": 1.0, "A": 1.0, "VA": 1.0},
        ),
        "non-adult_M": dict(
            start_const=88.5,
            age_c=61.9,
            weight_c=26.7,
            height_c=903,
            pa_coeffs={"S": 1.0, "LA": 1.13, "A": 1.26, "VA": 1.42},
        ),
        "non-adult_F": dict(
            start_const=135.3,
            age_c=30.8,
            weight_c=10.0,
            height_c=934,
            pa_coeffs={"S": 1.0, "LA": 1.16, "A": 1.31, "VA": 1.56},
        ),
        "adult_M": dict(
            start_const=662.0,
            age_c=9.53,
            weight_c=15.91,
            height_c=539.6,
            pa_coeffs={"S": 1.0, "LA": 1.11, "A": 1.25, "VA": 1.48},
        ),
        "adult_F": dict(
            start_const=354,
            age_c=6.91,
            weight_c=9.36,
            height_c=726,
            pa_coeffs={"S": 1.0, "LA": 1.12, "A": 1.27, "VA": 1.45},
        ),
    }
    activity_choices = [
        ("S", "Sedentary"),
        ("LA", "Low Active"),
        ("A", "Active"),
        ("VA", "Very Active"),
    ]
    sex_choices = [
        ("M", "Male"),
        ("F", "Female"),
    ]

    age = models.PositiveIntegerField()
    height = models.PositiveIntegerField()  # In centimeters
    weight = models.PositiveIntegerField()  # In kilograms
    activity_level = models.CharField(max_length=2, choices=activity_choices)
    sex = models.CharField(max_length=1, choices=sex_choices)
    energy_requirement = models.PositiveIntegerField()
    user = models.OneToOneField(settings.AUTH_USER_MODEL, on_delete=models.CASCADE)

    def __str__(self):
        return f"{self.user}'s profile"

    def save(self, *args, **kwargs):
        """
        Overriden save method that calculates and updates the energy
        requirement field.
        """
        self.energy_requirement = self.calculate_energy()
        super().save(*args, **kwargs)

    def calculate_energy(self):
        """
        Calculate the Estimated Energy Requirement for the profile.

        The final result is rounded to the closest integer and is given
        in kcal/day.
        """
        # Coefficients and constants
        # Non-adults
        if self.age < 19:
            # Young children and infants (less than 3yrs old)
            if self.age < 3:
                coeffs = Profile._EER_COEFFS["infant"]
                # This is more granular - in ages [0, 3) the end
                # constant values change every 6 months
                if self.age < 1:
                    coeffs["end_const"] = -100 + 22
                else:
                    coeffs["end_const"] = -100 + 20
            # 3 - 18 yrs old
            else:
                # Boys
                if self.sex == "M":
                    coeffs = Profile._EER_COEFFS["non-adult_M"]
                # Girls
                else:
                    coeffs = Profile._EER_COEFFS["non-adult_F"]

                if self.age < 9:
                    coeffs["end_const"] = 20
                else:
                    coeffs["end_const"] = 25
        # Adults
        else:
            # Men
            if self.sex == "M":
                coeffs = Profile._EER_COEFFS["adult_M"]
            # Women
            else:
                coeffs = Profile._EER_COEFFS["adult_F"]

        start_const = coeffs.get("start_const", 0.0)
        end_const = coeffs.get("end_const", 0.0)
        age_c = coeffs.get("age_c", 0.0)
        weight_c = coeffs.get("weight_c", 0.0)
        height_c = coeffs.get("height_c", 0.0)
        PA = coeffs["pa_coeffs"][self.activity_level]

        # Equation
        result = (
            start_const
            - (age_c * self.age)
            + PA * (weight_c * self.weight + height_c * self.height / 100)
            + end_const
        )

        return round(result)


class FoodDataSource(models.Model):
    """Represents a source of nutrient and ingredient data."""

    name = models.CharField(max_length=50, unique=True)

    def __str__(self):
        return self.name


class Nutrient(models.Model):
    """
    Represents nutrients contained in ingredients.

    Notes
    -----
    Special consideration should be given when updating the nutrient's
    unit value. The save method updates the amount values of related
    IngredientNutrients, but when using bulk_update() the amounts must
    be changed manually
    """

    # Unit constants
    CALORIES = "KCAL"
    GRAMS = "G"
    MILLIGRAMS = "MG"
    MICROGRAMS = "UG"

    # Unit choices for unit field
    UNIT_CHOICES = [
        (CALORIES, "calories"),
        (GRAMS, "grams"),
        (MILLIGRAMS, "milligrams"),
        (MICROGRAMS, "micrograms"),
    ]

    # Unit symbols for string representation
    PRETTY_UNITS = {
        CALORIES: "kcal",
        GRAMS: "g",
        MILLIGRAMS: "mg",
        MICROGRAMS: "µg",
    }

    name = models.CharField(max_length=32, unique=True)
    unit = models.CharField(max_length=10, choices=UNIT_CHOICES)

    def __str__(self):
        return f"{self.name} ({self.PRETTY_UNITS.get(self.unit, self.unit)})"

    # NOTE: from_db and save method overrides to update amount values
    #   of related IngredientNutrient records so the actual amount
    #   remains unchanged (when changing unit from grams to milligrams
    #   the amounts are multiplied x 1000)

    # docstr-coverage: inherited
    def __init__(self, *args, **kwargs):
        self._old_unit = None
        super().__init__(*args, **kwargs)

    # docstr-coverage: inherited
    @classmethod
    def from_db(cls, db, field_names, values):
        instance = super().from_db(db, field_names, values)

        # Remember the unit that is saved in the database
        try:
            instance._old_unit = values[field_names.index("unit")]
        except ValueError:
            # If deferred unit won't appear in 'field_names'
            instance._old_unit = models.DEFERRED

        return instance

    def save(self, update_amounts: bool = True, *args, **kwargs) -> None:
        """Save the current instance.

        Overridden method to allow amount updates.

        Parameters
        ----------
        update_amounts
            Whether to update the amount values of related
            IngredientNutrient records when changing the nutrient's unit
            so that the actual amount remains unchanged.
        args
            Arguments passed to the base save method.
        kwargs
            Keyword arguments passed to the base save method.
        """
        # If old_unit is None don't update the amounts.
        old_unit = self._old_unit or self.unit

        # Get the unit from the database if it was deferred
        if old_unit is models.DEFERRED:
            old_unit = Nutrient.objects.values("unit").get(id=self.id)["unit"]

        super().save(*args, **kwargs)

        update_amounts = (
            update_amounts and not self._state.adding and self.unit != old_unit
        )

        if update_amounts:
            factor = get_conversion_factor(old_unit, self.unit, self.name)
            self.ingredientnutrient_set.update(amount=models.F("amount") * factor)

        self._old_unit = self.unit

<<<<<<< HEAD

class RecommendationManager(models.Manager):
    """Manager class for intake recommendations."""

    def for_profile(self, profile: Profile) -> models.QuerySet:
        """Retrieve a queryset of recommendations matching a profile.

        Returns
        -------
        models.Queryset
            Recommendations that match the profile's age and sex.
        """
        return self.filter(
            age_min__lte=profile.age,
            age_max__gte=profile.age,
            sex__in=[profile.sex, "B"],
        )


class IntakeRecommendation(models.Model):
    """
    Represents dietary intake recommendations for a selected
    demographic.
    """

    # NOTE: Different recommendation types will use the amount fields
    #  in different ways
    type_choices = [
        ("AI", "AI/UL"),  # amount_min=AI, amount_max=UL
        # AI-KCAL is amount/1000kcal Adequate Intake; mainly for fiber
        # intake.
        ("AIK", "AI-KCAL"),
        ("AMDR", "AMDR"),
        ("RDA", "RDA/UL"),  # amount_min=RDA, amount_max=UL
        ("UL", "UL"),
    ]
    sex_choices = [
        ("B", "Both"),
        ("F", "Female"),
        ("M", "Male"),
    ]

    amount_help_text = (
        "Use of the amount fields differs depending on the selected"
        " <em>dri_type</em>.</br>"
        "AMDR - <em>amount_min</em> and <em>amount_max</em> are the"
        " lower and the upper limits of the range respectively.</br>"
        "AI/UL and RDA/UL - <em>amount_min</em> is the RDA or AI "
        "value. <em>amount_max</em> is the UL value (if available)."
        "</br>UL and AIK - use only <em>amount_min</em>."
    )

    nutrient = models.ForeignKey(
        Nutrient, on_delete=models.CASCADE, related_name="recommendations"
    )
    dri_type = models.CharField(max_length=4, choices=type_choices)
    sex = models.CharField(max_length=1, choices=sex_choices)
    age_min = models.PositiveIntegerField()
    age_max = models.PositiveIntegerField(null=True)
    amount_min = models.FloatField(help_text=amount_help_text)
    amount_max = models.FloatField(null=True)

    objects = RecommendationManager()

    class Meta:
        constraints = [
            models.CheckConstraint(
                check=LessThanOrEqual(models.F("age_min"), models.F("age_max")),
                name="recommendation_age_min_max",
            ),
            models.CheckConstraint(
                check=LessThanOrEqual(models.F("amount_min"), models.F("amount_max")),
                name="recommendation_amount_min_max",
            ),
        ]

    def __str__(self):
        return (
            f"{self.nutrient.name} : {self.age_min} - {self.age_max or ''}"
            f" [{self.sex}]"
        )

=======
>>>>>>> 9bb90a4f

class Ingredient(models.Model):
    """Represents a food ingredient."""

    # Ingredient's id in the data source database
    external_id = models.IntegerField(null=True)
    data_source = models.ForeignKey(
        FoodDataSource, on_delete=models.SET_NULL, null=True
    )
    nutrients = models.ManyToManyField(Nutrient, through="IngredientNutrient")

    name = models.CharField(max_length=50)
    dataset = models.CharField(max_length=50, null=True)

    class Meta:
        constraints = [
            models.UniqueConstraint(
                fields=("data_source", "external_id"),
                name="unique_ingredient_data_source_and_external_id",
            )
        ]

    def __str__(self):
        return self.name

    def nutritional_value(self) -> Dict[Nutrient, float]:
        """
        Create a dict mapping nutrient to its amount in the ingredient.
        """
        return {ig.nutrient: ig.amount for ig in self.ingredientnutrient_set.all()}

    @property
    def macronutrient_calories(self) -> Dict[Nutrient, float]:
        """
        The amount of calories per macronutrient in 100g of the
        ingredient.
        """
        nutrients = self.ingredientnutrient_set.filter(
            models.Q(nutrient__name__contains="carbohydrate")
            | models.Q(nutrient__name__contains="lipid")
            | models.Q(nutrient__name__contains="protein")
        )
        result = {ing_nut.nutrient.name: ing_nut.amount for ing_nut in nutrients}

        # For consistency
        result = dict(sorted(result.items()))

        for macronutrient in [("carbohydrate", 4), ("protein", 4), ("lipid", 9)]:
            for k, v in result.items():
                if macronutrient[0] in k.lower():
                    result[k] = v * macronutrient[1]
                    break

        return result


class IngredientNutrient(models.Model):
    """
    Represents the amount of a nutrient in 100g of an ingredient.
    """

    nutrient = models.ForeignKey(Nutrient, on_delete=models.CASCADE)
    ingredient = models.ForeignKey(Ingredient, on_delete=models.CASCADE)

    amount = models.FloatField()

    class Meta:
        constraints = [
            models.UniqueConstraint(
                "ingredient", "nutrient", name="unique_ingredient_nutrient"
            )
        ]


# Meals and Meal Components
#
# Meals are representations of a portion of eaten food composed of
# one or more MealComponents and hold information on the time it was
# eaten for keeping track of the diet.
#
# MealComponents represent prepared / cooked combinations of Ingredients.
# Calculating the components nutritional values allows balancing a meal
# by adjusting relative amounts of components in a meal.
#
# There might be an issue with multiple nutrient records of the same
# actual nutrient (probably should be okay as long as only one data
# source is used).


class MealComponent(models.Model):
    """Represents a prepared collection of Ingredients."""

    name = models.CharField(max_length=50)
    user = models.ForeignKey(
        User, on_delete=models.CASCADE, related_name="meal_components", null=True
    )
    final_weight = models.FloatField()

    def __str__(self):
        return self.name

    def nutritional_value(self) -> Dict[int, float]:
        """
        Calculate the aggregate amount of each nutrient in the
        component per 100g.
        """
        ingredients, amounts = zip(
            *[(i.ingredient, i.amount) for i in self.ingredients.all()]
        )
        weights = [amount / self.final_weight for amount in amounts]
        nutrients = [ingredient.nutritional_value() for ingredient in ingredients]
        return weighted_dict_sum(nutrients, weights)


class MealComponentIngredient(models.Model):
    """
    Represents the amount of an ingredient (in grams) in a
    MealComponent.
    """

    meal_component = models.ForeignKey(
        MealComponent, on_delete=models.CASCADE, related_name="ingredients"
    )
    ingredient = models.ForeignKey(Ingredient, on_delete=models.CASCADE)
    amount = models.FloatField()

    def __str__(self):
        return f"{self.meal_component.name} - {self.ingredient.name}"

    class Meta:

        constraints = [
            models.UniqueConstraint(
                "meal_component", "ingredient", name="unique_meal_component_ingredient"
            )
        ]


class Meal(models.Model):
    """
    Represents a portion of food composed of one or more MealComponents.
    """

    date = models.DateTimeField(default=timezone.now)
    name = models.CharField(max_length=50)
    user = models.ForeignKey(
        User, on_delete=models.CASCADE, related_name="meals", null=True
    )

    def __str__(self):
        return f"{self.name} ({self.date.strftime('%H:%M - %d %b %Y')})"

    def nutritional_value(self):
        """
        Calculate the aggregate amount of each nutrient in the meal.
        """
        components, amounts = zip(
            *[(i.component, i.amount) for i in self.components.all()]
        )
        # Divide by 100 because its no longer per 100g so now its
        # amount * nutrients per gram
        weights = [amount / 100 for amount in amounts]
        nutrients = [component.nutritional_value() for component in components]
        return weighted_dict_sum(nutrients, weights)


class MealComponentAmount(models.Model):
    """
    Represents the amount (in grams) of a meal component in a meal.
    """

    meal = models.ForeignKey(Meal, on_delete=models.CASCADE, related_name="components")
    component = models.ForeignKey(MealComponent, on_delete=models.CASCADE)
    amount = models.FloatField()

    class Meta:

        constraints = [
            models.UniqueConstraint("meal", "component", name="unique_meal_component")
        ]<|MERGE_RESOLUTION|>--- conflicted
+++ resolved
@@ -267,7 +267,6 @@
 
         self._old_unit = self.unit
 
-<<<<<<< HEAD
 
 class RecommendationManager(models.Manager):
     """Manager class for intake recommendations."""
@@ -350,8 +349,6 @@
             f" [{self.sex}]"
         )
 
-=======
->>>>>>> 9bb90a4f
 
 class Ingredient(models.Model):
     """Represents a food ingredient."""
