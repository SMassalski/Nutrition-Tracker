--- conflicted
+++ resolved
@@ -4,8 +4,7 @@
 import os
 from typing import Dict, List, Tuple, Union
 
-import main.models.foods
-from main.management.commands.populatenutrientdata import NoNutrientException
+from main import models
 from util import get_conversion_factor, open_or_pass
 
 from ._data import FDC_TO_NUTRIENT
@@ -17,92 +16,6 @@
     "MG_ATE": "MG",
 }
 
-<<<<<<< HEAD
-# Mapping of nutrient's ID in the FDC database to the nutrient's name in
-# this application.
-FDC_TO_NUTRIENT = {
-    1003: "Protein",
-    1004: "Lipid",
-    1005: "Carbohydrate",
-    1007: "Ash",
-    1008: "Energy",
-    1051: "Water",
-    1079: "Fiber",
-    1087: "Calcium",
-    1088: "Chlorine",
-    1089: "Iron",
-    1090: "Magnesium",
-    1091: "Phosphorus",
-    1092: "Potassium",
-    1093: "Sodium",
-    1095: "Zinc",
-    1096: "Chromium",
-    1098: "Copper",
-    1099: "Fluoride",
-    1100: "Iodine",
-    1101: "Manganese",
-    1102: "Molybdenum",
-    1103: "Selenium",
-    1104: "Vitamin A",
-    1106: "Vitamin A",
-    1109: "Vitamin E",
-    1110: "Vitamin D",
-    1111: "Vitamin D2",
-    1112: "Vitamin D3",
-    1114: "Vitamin D",
-    1134: "Arsenic",
-    1137: "Boron",
-    1146: "Nickel",
-    1150: "Silicon",
-    1155: "Vanadium",
-    1162: "Vitamin C",
-    1165: "Vitamin B1",
-    1166: "Vitamin B2",
-    1167: "Vitamin B3",
-    1170: "Vitamin B5",
-    1175: "Vitamin B6",
-    1176: "Vitamin B7",
-    1177: "Vitamin B9",
-    1178: "Vitamin B12",
-    1183: "Vitamin K",
-    1184: "Vitamin K",
-    1185: "Vitamin K",
-    1190: "Vitamin B9",
-    1210: "Tryptophan",
-    1211: "Threonine",
-    1212: "Isoleucine",
-    1213: "Leucine",
-    1214: "Lysine",
-    1215: "Methionine",
-    1216: "Cysteine",
-    1217: "Phenylalanine",
-    1218: "Tyrosine",
-    1219: "Valine",
-    1220: "Arginine",
-    1221: "Histidine",
-    1222: "Alanine",
-    1223: "Aspartic acid",
-    1224: "Glutamic acid",
-    1225: "Glycine",
-    1226: "Proline",
-    1227: "Serine",
-    1231: "Asparagine",
-    1232: "Cysteine",
-    1233: "Glutamine",
-    1253: "Cholesterol",
-    1257: "Trans fatty acids",
-    1258: "Saturated fatty acids",
-    1292: "Monounsaturated fatty acids",
-    1293: "Polyunsaturated fatty acids",
-    2000: "Sugars",
-    1235: "Sugars (added)",
-    1404: "alpha-Linolenic acid",
-    1316: "Linoleic acid",
-    1180: "Choline",
-}
-
-=======
->>>>>>> 26be32ee
 # Set of data sources in occurring in the FDC db.
 # NOTE: Excluded "experimental_food", "sample_food", "market_acquistion",
 #  "sub_sample_food", "agricultural_acquisition" (multiple records for a
@@ -156,9 +69,9 @@
 }
 
 
-def create_fdc_data_source() -> main.models.foods.FoodDataSource:
+def create_fdc_data_source() -> models.FoodDataSource:
     """Create a FoodDataSource record for USDA's Food Data Central."""
-    return main.models.foods.FoodDataSource.objects.get_or_create(name="FDC")
+    return models.FoodDataSource.objects.get_or_create(name="FDC")
 
 
 def parse_nutrient_csv(
@@ -196,7 +109,7 @@
 def parse_food_csv(
     file: Union[str, os.PathLike, io.IOBase],
     dataset_filter: List[str] = None,
-) -> List[main.models.foods.Ingredient]:
+) -> List[models.Ingredient]:
     """Load ingredient data from the Foods csv file.
 
     Parameters
@@ -209,14 +122,14 @@
 
     Returns
     -------
-    List[main.models.foods.Ingredient]
+    List[models.Ingredient]
 
     Notes
     -----
     FDC datasets include:
         'sr_legacy_food', 'survey_fndds_food'
     """
-    data_source = main.models.foods.FoodDataSource.objects.get(name="FDC")
+    data_source = models.FoodDataSource.objects.get(name="FDC")
     ingredient_list = []
 
     # If no dataset_filter was provided use FDC_DATA_SOURCES that
@@ -230,7 +143,7 @@
             if record.get("data_type") not in dataset_filter:
                 continue
 
-            ingredient = main.models.foods.Ingredient()
+            ingredient = models.Ingredient()
             ingredient.external_id = int(record["fdc_id"])
             ingredient.name = record["description"]
             ingredient.dataset = record["data_type"]
@@ -261,9 +174,7 @@
         If `None` saves all records in a single batch. Helps with memory
         limitations.
     """
-    nutrients = main.models.foods.Nutrient.objects.filter(
-        name__in=FDC_TO_NUTRIENT.values()
-    )
+    nutrients = models.Nutrient.objects.filter(name__in=FDC_TO_NUTRIENT.values())
     # Raise exception if nutrients in FDC_TO_NUTRIENT are not in the DB
     if not nutrients.exists():
         raise NoNutrientException("No nutrients found.")
@@ -288,7 +199,7 @@
 
     # Mappings used to convert FDC ids to ingredients.
     ingredient_ids = {}
-    for ing in main.models.foods.Ingredient.objects.filter(data_source__name="FDC"):
+    for ing in models.Ingredient.objects.filter(data_source__name="FDC"):
         ingredient_ids[ing.external_id] = ing
 
     result = []  # List of created (not saved) IngredientNutrients
@@ -319,33 +230,31 @@
                 handle_nonstandard(ing, nut, nutrient_id, nonstandard, amount)
                 continue
 
-            ingredient_nutrient = main.models.foods.IngredientNutrient(
+            ingredient_nutrient = models.IngredientNutrient(
                 ingredient=ing, nutrient=nut, amount=amount
             )
             result.append(ingredient_nutrient)
 
             # Batch separation
             if batch_size is not None and len(result) >= batch_size:
-                main.models.foods.IngredientNutrient.objects.bulk_create(result)
+                models.IngredientNutrient.objects.bulk_create(result)
                 result = []
 
     # Create IngredientNutrients from data in nonstandard.
     for ing, nutrients in nonstandard.items():
         ing_nuts = [
-            main.models.foods.IngredientNutrient(
-                ingredient=ing, nutrient=nutrient, amount=amount
-            )
+            models.IngredientNutrient(ingredient=ing, nutrient=nutrient, amount=amount)
             for nutrient, amount in nutrients.items()
         ]
         # Batch separation
         size = len(result) + len(ing_nuts)
         if batch_size is not None and size >= batch_size:
-            main.models.foods.IngredientNutrient.objects.bulk_create(result)
+            models.IngredientNutrient.objects.bulk_create(result)
             result = []
 
         result.extend(ing_nuts)
 
-    main.models.foods.IngredientNutrient.objects.bulk_create(result)
+    models.IngredientNutrient.objects.bulk_create(result)
 
 
 def handle_nonstandard(ingredient, nutrient, fdc_id, output_dict, amount) -> None:
@@ -383,4 +292,11 @@
     # Vitamin K
     # Summed up because vitamin K appears as 3 different molecules.
     elif fdc_id in {1183, 1184, 1185}:
-        output_dict[ingredient][nutrient] += amount+        output_dict[ingredient][nutrient] += amount
+
+
+class NoNutrientException(Exception):
+    """
+    Raised when the nutrients required for a process are not present
+    in the database.
+    """