"""Command and associated functions for populating nutrient data."""
from django.core.management.base import BaseCommand
from main.models.foods import Nutrient

from ._data import FULL_NUTRIENT_DATA


class Command(BaseCommand):
    """
    Command populating the database with nutrient data required for the
    functioning of the application.
    """

    help = "Populates the database with nutrient data."

    # docstr-coverage: inherited
    def handle(self, *args, **options):
        create_nutrients()


def create_nutrients():
    """Create and save nutrient entries for important nutrients."""
    nutrient_data = [
<<<<<<< HEAD
        {"name": "Protein", "unit": "G"},
        {"name": "Lipid", "unit": "G"},
        {"name": "Carbohydrate", "unit": "G"},
        {"name": "Ash", "unit": "G"},
        {"name": "Fiber", "unit": "G"},
        {"name": "Energy", "unit": "KCAL"},
        {"name": "Water", "unit": "G"},
        {"name": "Arsenic", "unit": "UG"},
        {"name": "Boron", "unit": "MG"},
        {"name": "Calcium", "unit": "MG"},
        {"name": "Chlorine", "unit": "G"},
        {"name": "Chromium", "unit": "UG"},
        {"name": "Copper", "unit": "UG"},
        {"name": "Fluoride", "unit": "MG"},
        {"name": "Iodine", "unit": "UG"},
        {"name": "Iron", "unit": "MG"},
        {"name": "Magnesium", "unit": "MG"},
        {"name": "Manganese", "unit": "MG"},
        {"name": "Molybdenum", "unit": "UG"},
        {"name": "Nickel", "unit": "MG"},
        {"name": "Phosphorus", "unit": "MG"},
        {"name": "Potassium", "unit": "G"},
        {"name": "Selenium", "unit": "UG"},
        {"name": "Silicon", "unit": "UG"},
        {"name": "Sodium", "unit": "G"},
        {"name": "Vanadium", "unit": "MG"},
        {"name": "Zinc", "unit": "MG"},
        {"name": "Vitamin B1", "unit": "MG"},
        {"name": "Vitamin B2", "unit": "MG"},
        {"name": "Vitamin B3", "unit": "MG"},
        {"name": "Vitamin B5", "unit": "MG"},
        {"name": "Vitamin B6", "unit": "MG"},
        {"name": "Vitamin B7", "unit": "UG"},
        {"name": "Vitamin B9", "unit": "UG"},
        {"name": "Vitamin B12", "unit": "UG"},
        {"name": "Vitamin A", "unit": "UG"},
        {"name": "Vitamin C", "unit": "MG"},
        {"name": "Vitamin D", "unit": "UG"},
        {"name": "Vitamin D2", "unit": "UG"},
        {"name": "Vitamin D3", "unit": "UG"},
        {"name": "Vitamin E", "unit": "MG"},
        {"name": "Vitamin K", "unit": "UG"},
        {"name": "Alanine", "unit": "MG"},
        {"name": "Arginine", "unit": "MG"},
        {"name": "Aspartic acid", "unit": "MG"},
        {"name": "Asparagine", "unit": "MG"},
        {"name": "Cysteine", "unit": "MG"},
        {"name": "Glutamic acid", "unit": "MG"},
        {"name": "Glutamine", "unit": "MG"},
        {"name": "Glycine", "unit": "MG"},
        {"name": "Histidine", "unit": "MG"},
        {"name": "Isoleucine", "unit": "MG"},
        {"name": "Leucine", "unit": "MG"},
        {"name": "Lysine", "unit": "MG"},
        {"name": "Methionine", "unit": "MG"},
        {"name": "Phenylalanine", "unit": "MG"},
        {"name": "Proline", "unit": "MG"},
        {"name": "Serine", "unit": "MG"},
        {"name": "Threonine", "unit": "MG"},
        {"name": "Tryptophan", "unit": "MG"},
        {"name": "Tyrosine", "unit": "MG"},
        {"name": "Valine", "unit": "MG"},
        {"name": "Saturated fatty acids", "unit": "G"},
        {"name": "Monounsaturated fatty acids", "unit": "G"},
        {"name": "Polyunsaturated fatty acids", "unit": "G"},
        {"name": "Trans fatty acids", "unit": "G"},
        {"name": "Cholesterol", "unit": "MG"},
        {"name": "Sugars", "unit": "G"},
        {"name": "Sugars (added)", "unit": "G"},
        {"name": "alpha-Linolenic acid", "unit": "G"},
        {"name": "Linoleic acid", "unit": "G"},
        {"name": "Choline", "unit": "MG"},
=======
        {"name": nut["name"], "unit": nut["unit"]} for nut in FULL_NUTRIENT_DATA
>>>>>>> 26be32ee
    ]
    instances = [Nutrient(**data) for data in nutrient_data]
    Nutrient.objects.bulk_create(instances, ignore_conflicts=True)


class NoNutrientException(Exception):
    """
    Raised when the nutrients required for a process are not present
    in the database.
    """<|MERGE_RESOLUTION|>--- conflicted
+++ resolved
@@ -1,6 +1,6 @@
 """Command and associated functions for populating nutrient data."""
 from django.core.management.base import BaseCommand
-from main.models.foods import Nutrient
+from main.models import Nutrient
 
 from ._data import FULL_NUTRIENT_DATA
 
@@ -21,89 +21,7 @@
 def create_nutrients():
     """Create and save nutrient entries for important nutrients."""
     nutrient_data = [
-<<<<<<< HEAD
-        {"name": "Protein", "unit": "G"},
-        {"name": "Lipid", "unit": "G"},
-        {"name": "Carbohydrate", "unit": "G"},
-        {"name": "Ash", "unit": "G"},
-        {"name": "Fiber", "unit": "G"},
-        {"name": "Energy", "unit": "KCAL"},
-        {"name": "Water", "unit": "G"},
-        {"name": "Arsenic", "unit": "UG"},
-        {"name": "Boron", "unit": "MG"},
-        {"name": "Calcium", "unit": "MG"},
-        {"name": "Chlorine", "unit": "G"},
-        {"name": "Chromium", "unit": "UG"},
-        {"name": "Copper", "unit": "UG"},
-        {"name": "Fluoride", "unit": "MG"},
-        {"name": "Iodine", "unit": "UG"},
-        {"name": "Iron", "unit": "MG"},
-        {"name": "Magnesium", "unit": "MG"},
-        {"name": "Manganese", "unit": "MG"},
-        {"name": "Molybdenum", "unit": "UG"},
-        {"name": "Nickel", "unit": "MG"},
-        {"name": "Phosphorus", "unit": "MG"},
-        {"name": "Potassium", "unit": "G"},
-        {"name": "Selenium", "unit": "UG"},
-        {"name": "Silicon", "unit": "UG"},
-        {"name": "Sodium", "unit": "G"},
-        {"name": "Vanadium", "unit": "MG"},
-        {"name": "Zinc", "unit": "MG"},
-        {"name": "Vitamin B1", "unit": "MG"},
-        {"name": "Vitamin B2", "unit": "MG"},
-        {"name": "Vitamin B3", "unit": "MG"},
-        {"name": "Vitamin B5", "unit": "MG"},
-        {"name": "Vitamin B6", "unit": "MG"},
-        {"name": "Vitamin B7", "unit": "UG"},
-        {"name": "Vitamin B9", "unit": "UG"},
-        {"name": "Vitamin B12", "unit": "UG"},
-        {"name": "Vitamin A", "unit": "UG"},
-        {"name": "Vitamin C", "unit": "MG"},
-        {"name": "Vitamin D", "unit": "UG"},
-        {"name": "Vitamin D2", "unit": "UG"},
-        {"name": "Vitamin D3", "unit": "UG"},
-        {"name": "Vitamin E", "unit": "MG"},
-        {"name": "Vitamin K", "unit": "UG"},
-        {"name": "Alanine", "unit": "MG"},
-        {"name": "Arginine", "unit": "MG"},
-        {"name": "Aspartic acid", "unit": "MG"},
-        {"name": "Asparagine", "unit": "MG"},
-        {"name": "Cysteine", "unit": "MG"},
-        {"name": "Glutamic acid", "unit": "MG"},
-        {"name": "Glutamine", "unit": "MG"},
-        {"name": "Glycine", "unit": "MG"},
-        {"name": "Histidine", "unit": "MG"},
-        {"name": "Isoleucine", "unit": "MG"},
-        {"name": "Leucine", "unit": "MG"},
-        {"name": "Lysine", "unit": "MG"},
-        {"name": "Methionine", "unit": "MG"},
-        {"name": "Phenylalanine", "unit": "MG"},
-        {"name": "Proline", "unit": "MG"},
-        {"name": "Serine", "unit": "MG"},
-        {"name": "Threonine", "unit": "MG"},
-        {"name": "Tryptophan", "unit": "MG"},
-        {"name": "Tyrosine", "unit": "MG"},
-        {"name": "Valine", "unit": "MG"},
-        {"name": "Saturated fatty acids", "unit": "G"},
-        {"name": "Monounsaturated fatty acids", "unit": "G"},
-        {"name": "Polyunsaturated fatty acids", "unit": "G"},
-        {"name": "Trans fatty acids", "unit": "G"},
-        {"name": "Cholesterol", "unit": "MG"},
-        {"name": "Sugars", "unit": "G"},
-        {"name": "Sugars (added)", "unit": "G"},
-        {"name": "alpha-Linolenic acid", "unit": "G"},
-        {"name": "Linoleic acid", "unit": "G"},
-        {"name": "Choline", "unit": "MG"},
-=======
         {"name": nut["name"], "unit": nut["unit"]} for nut in FULL_NUTRIENT_DATA
->>>>>>> 26be32ee
     ]
     instances = [Nutrient(**data) for data in nutrient_data]
-    Nutrient.objects.bulk_create(instances, ignore_conflicts=True)
-
-
-class NoNutrientException(Exception):
-    """
-    Raised when the nutrients required for a process are not present
-    in the database.
-    """+    Nutrient.objects.bulk_create(instances, ignore_conflicts=True)